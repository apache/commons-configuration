--- conflicted
+++ resolved
@@ -124,15 +124,9 @@
       </exclusions>
     </dependency>
     <dependency>
-<<<<<<< HEAD
       <groupId>org.apache.commons</groupId>
       <artifactId>commons-beanutils2</artifactId>
-      <version>2.0.0-M1</version>
-=======
-      <groupId>commons-beanutils</groupId>
-      <artifactId>commons-beanutils</artifactId>
-      <version>1.11.0</version>
->>>>>>> 8c3dfb56
+      <version>2.0.0-M2</version>
       <optional>true</optional>
     </dependency>
     <dependency>
