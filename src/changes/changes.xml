--- conflicted
+++ resolved
@@ -21,11 +21,7 @@
     <author email="dev@commons.apache.org">Apache Commons Community</author>
   </properties>
   <body>
-<<<<<<< HEAD
-    <release version="2.8.0" date="2022-06-25"
-=======
-    <release version="2.8" date="2020-MM-DD"
->>>>>>> 8493023a
+    <release version="2.8" date="2022-06-26"
              description="Minor release with new features and updated dependencies.">
        <!-- FIX -->
        <action issue="CONFIGURATION-753" type="fix" dev="mattjuntunen">
