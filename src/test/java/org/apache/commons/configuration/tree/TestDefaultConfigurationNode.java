/*
 * Licensed to the Apache Software Foundation (ASF) under one or more
 * contributor license agreements.  See the NOTICE file distributed with
 * this work for additional information regarding copyright ownership.
 * The ASF licenses this file to You under the Apache License, Version 2.0
 * (the "License"); you may not use this file except in compliance with
 * the License.  You may obtain a copy of the License at
 *
 *     http://www.apache.org/licenses/LICENSE-2.0
 *
 * Unless required by applicable law or agreed to in writing, software
 * distributed under the License is distributed on an "AS IS" BASIS,
 * WITHOUT WARRANTIES OR CONDITIONS OF ANY KIND, either express or implied.
 * See the License for the specific language governing permissions and
 * limitations under the License.
 */
package org.apache.commons.configuration.tree;

import static org.junit.Assert.assertEquals;
import static org.junit.Assert.assertFalse;
import static org.junit.Assert.assertNotSame;
import static org.junit.Assert.assertNull;
import static org.junit.Assert.assertSame;
import static org.junit.Assert.assertTrue;

import java.util.Iterator;
import java.util.List;
import java.util.StringTokenizer;

import org.junit.Before;
import org.junit.Test;

/**
 * Test class for DefaultConfigurationNode.
 *
 * @version $Id$
 */
public class TestDefaultConfigurationNode
{
    /** Constant array for the field names. */
    private static final String[] FIELD_NAMES =
    { "UID", "NAME", "FIRSTNAME", "LASTLOGIN"};

    /** Constant array for the field data types. */
    private static final String[] FIELD_TYPES =
    { "long", "string", "string", "date"};

    /** Constant array for additional field attributes. */
    private static final String[] FIELD_ATTRS =
    { "primarykey,unique", "notnull", "notnull", null};

    /** The node to be tested. */
    DefaultConfigurationNode node;

    @Before
    public void setUp() throws Exception
    {
        node = new DefaultConfigurationNode();
        node.setName("table");
        node.setReference("TestReference");
        node.addAttribute(new DefaultConfigurationNode("type", "system"));
        node.addChild(new DefaultConfigurationNode("name", "users"));

        // Add nodes for the table's fields
        for (int i = 0; i < FIELD_NAMES.length; i++)
        {
            DefaultConfigurationNode field = new DefaultConfigurationNode(
                    "field");
            field
                    .addChild(new DefaultConfigurationNode("name",
                            FIELD_NAMES[i]));
            field.addAttribute(new DefaultConfigurationNode("type",
                    FIELD_TYPES[i]));
            if (FIELD_ATTRS[i] != null)
            {
                StringTokenizer tok = new StringTokenizer(FIELD_ATTRS[i], ", ");
                while (tok.hasMoreTokens())
                {
                    field.addAttribute(new DefaultConfigurationNode(
                            "attribute", tok.nextToken()));
                }
            }
            node.addChild(field);
        }
    }

    /**
     * Tests a newly created, uninitialized node.
     */
    @Test
    public void testNewNode()
    {
        node = new DefaultConfigurationNode();
        assertNull("name is not null", node.getName());
        assertNull("value is not null", node.getValue());
        assertNull("reference is not null", node.getReference());
        assertTrue("Children are not empty", node.getChildren().isEmpty());
        assertTrue("Named children are not empty", node.getChildren("test")
                .isEmpty());
        assertEquals("Children cound is not 0", 0, node.getChildrenCount());
        assertEquals("Named children count is not 0", 0, node
                .getChildrenCount("test"));
        assertTrue("Attributes are not empty", node.getAttributes().isEmpty());
        assertTrue("Named attributes are not empty", node.getAttributes("test")
                .isEmpty());
        assertNull("Node has a parent", node.getParentNode());
        assertFalse("Node is defined", node.isDefined());
    }

    /**
     * Tries to access an attribute using an invalid index.
     */
    @Test(expected = IndexOutOfBoundsException.class)
    public void testGetAttributeNonExisting()
    {
        node = new DefaultConfigurationNode();
        node.getAttribute(0);
    }

    /**
     * Tests accessing a node's reference.
     */
    @Test
    public void testGetReference()
    {
        assertEquals("Reference was not stored", "TestReference", node
                .getReference());
    }

    /**
     * Tests accessing the node's children.
     */
    @Test
    public void testGetChildren()
    {
        assertEquals("Number of children incorrect", FIELD_NAMES.length + 1,
                node.getChildrenCount());
        List<ConfigurationNode> children = node.getChildren();
        Iterator<ConfigurationNode> it = children.iterator();
        DefaultConfigurationNode child = (DefaultConfigurationNode) it.next();
        assertEquals("Wrong node", "name", child.getName());
        checkFieldNodes(it);
    }

    /**
     * Tests accessing the node's children by name.
     */
    @Test
    public void testGetChildrenByName()
    {
        List<ConfigurationNode> children = node.getChildren("field");
        assertEquals("Incorrect number of child nodes", FIELD_NAMES.length,
                children.size());
        assertEquals("Incorrect result of getChildrenCount()",
                FIELD_NAMES.length, node.getChildrenCount("field"));
        checkFieldNodes(children.iterator());
        assertTrue("Found non existing nodes", node.getChildren("test")
                .isEmpty());
        assertEquals("Wrong children list for null", node.getChildren(), node
                .getChildren(null));
    }

    /**
     * Tests adding a new child node.
     */
    @Test
    public void testAddChild()
    {
        int cnt = node.getChildrenCount();
        DefaultConfigurationNode ndNew = new DefaultConfigurationNode("test",
                "xyz");
        node.addChild(ndNew);
        assertEquals("New node was not added", cnt + 1, node.getChildrenCount());
        List<ConfigurationNode> children = node.getChildren();
        assertEquals("Incorrect number of children", node.getChildrenCount(),
                children.size());
        assertSame("Node was not added to end", ndNew, children.get(cnt));
        assertEquals("Incorrect number of named children", 1, node
                .getChildrenCount(ndNew.getName()));
        assertFalse("Child is an attribute", ndNew.isAttribute());
        assertSame("Parent was not set", node, ndNew.getParentNode());
    }

    /**
     * Tries to add a null child node.
     */
    @Test(expected = IllegalArgumentException.class)
    public void testAddChildNull()
    {
        node.addChild(null);
    }

    /**
     * Tries to add a node without a name.
     */
    @Test(expected = IllegalArgumentException.class)
    public void testAddUndefinedChild()
    {
        node.addChild(new DefaultConfigurationNode());
    }

    /**
     * Tests removing a child node.
     */
    @Test
    public void testRemoveChild()
    {
        DefaultConfigurationNode child = (DefaultConfigurationNode) node
                .getChildren().get(3);
        int cnt = node.getChildrenCount();
        node.removeChild(child);
        assertEquals("Child was not removed", cnt - 1, node.getChildrenCount());
        for (ConfigurationNode nd : node.getChildren())
        {
            assertNotSame("Found removed node", child, nd);
        }
        assertNull("Parent reference was not removed", child.getParentNode());
    }

    /**
     * Tests removing a child node that does not belong to this node.
     */
    @Test
    public void testRemoveNonExistingChild()
    {
        int cnt = node.getChildrenCount();
        node.removeChild(new DefaultConfigurationNode("test"));
        node.removeChild(new DefaultConfigurationNode());
        node.removeChild((ConfigurationNode) null);
        node.removeChild("non existing child node");
        node.removeChild((String) null);
        assertEquals("Children were changed", cnt, node.getChildrenCount());
    }

    /**
     * Tests removing children by their name.
     */
    @Test
    public void testRemoveChildByName()
    {
        int cnt = node.getChildrenCount();
        node.removeChild("name");
        assertEquals("Child was not removed", cnt - 1, node.getChildrenCount());
        assertEquals("Still found name child", 0, node.getChildrenCount("name"));
        node.removeChild("field");
        assertEquals("Still remaining nodes", 0, node.getChildrenCount());
    }

    /**
     * Tests removing all children at once.
     */
    @Test
    public void testRemoveChildren()
    {
        node.removeChildren();
        assertEquals("Children count is not 0", 0, node.getChildrenCount());
        assertTrue("Children are not empty", node.getChildren().isEmpty());
    }

    /**
     * Tests accessing a child by its index.
     */
    @Test
    public void testGetChild()
    {
        ConfigurationNode child = node.getChild(2);
        assertEquals("Wrong child returned", child, node.getChildren().get(2));
    }

    /**
     * Tests accessing child nodes with invalid indices.
     */
    @Test(expected = IndexOutOfBoundsException.class)
    public void testGetChildInvalidIndex()
    {
        node.getChild(4724);
    }

    /**
     * Tests accessing the node's attributes.
     */
    @Test
    public void testGetAttributes()
    {
        assertEquals("Number of attributes incorrect", 1, node
                .getAttributeCount());
        List<ConfigurationNode> attributes = node.getAttributes();
        Iterator<ConfigurationNode> it = attributes.iterator();
        DefaultConfigurationNode attr = (DefaultConfigurationNode) it.next();
        assertEquals("Wrong node", "type", attr.getName());
        assertFalse("More attributes", it.hasNext());
    }

    /**
     * Tests accessing the node's attributes by name.
     */
    @Test
    public void testGetAttributesByName()
    {
        assertEquals("Incorrect number of attributes", 1, node
                .getAttributeCount("type"));
        DefaultConfigurationNode field = (DefaultConfigurationNode) node
                .getChildren().get(1);
        assertEquals("Incorrect number of attributes", 2, field
                .getAttributeCount("attribute"));
        List<ConfigurationNode> attrs = field.getAttributes("attribute");
        assertEquals("Wrong value", "primarykey",
                ((DefaultConfigurationNode) attrs.get(0)).getValue());
        assertEquals("Wrong value", "unique", ((DefaultConfigurationNode) attrs
                .get(1)).getValue());
    }

    /**
     * Tests adding a new attribute node.
     */
    @Test
    public void testAddAttribute()
    {
        int cnt = node.getAttributeCount();
        DefaultConfigurationNode ndNew = new DefaultConfigurationNode("test",
                "xyz");
        node.addAttribute(ndNew);
        assertEquals("New node was not added", cnt + 1, node
                .getAttributeCount());
        List<ConfigurationNode> attrs = node.getAttributes();
        assertEquals("Incorrect number of attributes",
                node.getAttributeCount(), attrs.size());
        assertSame("Node was not added to end", ndNew, attrs.get(cnt));
        assertEquals("Incorrect number of named attributes", 1, node
                .getAttributeCount(ndNew.getName()));
        assertTrue("Child is no attribute", ndNew.isAttribute());
        assertSame("Parent was not set", node, ndNew.getParentNode());
    }

    /**
     * Tests removing an attribute node.
     */
    @Test
    public void testRemoveAttribute()
    {
        DefaultConfigurationNode attr = (DefaultConfigurationNode) node
                .getAttributes().get(0);
        int cnt = node.getAttributeCount();
        node.removeAttribute(attr);
        assertEquals("Attribute was not removed", cnt - 1, node
                .getAttributeCount());
        for (ConfigurationNode nd : node.getAttributes())
        {
            assertNotSame("Found removed node", attr, nd);
        }
        assertNull("Parent reference was not removed", attr.getParentNode());
    }

    /**
     * Tests removing attributes by their names.
     */
    @Test
    public void testRemoveAttributeByName()
    {
        ConfigurationNode field = node.getChild(1);
        assertEquals("Incorrect number of attributes", 3, field
                .getAttributeCount());
        field.removeAttribute("attribute");
        assertEquals("Not all nodes removed", 1, field.getAttributeCount());
        assertTrue("Remaining attributes", field.getAttributes("attribute")
                .isEmpty());
        field.removeAttribute("type");
        assertEquals("Remaining attributes", 0, field.getAttributeCount());
    }

    /**
     * Tests removing all attributes.
     */
    @Test
    public void testRemoveAttributes()
    {
        node.removeAttributes();
        assertEquals("Not all attributes removed", 0, node.getAttributeCount());
        assertTrue("Attributes not empty", node.getAttributes().isEmpty());
    }

    /**
     * Tests changing a node's attribute state.
     */
    @Test(expected = IllegalStateException.class)
    public void testChangeAttributeState()
    {
        ConfigurationNode attr = node.getAttribute(0);
        attr.setAttribute(false);
    }

    /**
     * Tests the visit() method using a simple visitor.
     */
    @Test
    public void testVisit()
    {
        CountNodeVisitor visitor = new CountNodeVisitor();
        node.visit(visitor);
        assertEquals("Not all nodes visited", 19, visitor.beforeCalls);
        assertEquals("Different number of before and after calls",
                visitor.beforeCalls, visitor.afterCalls);
    }

    /**
     * Tests the visit() method with a visitor that terminates the visit
     * process.
     */
    @Test
    public void testVisitWithTerminate()
    {
        CountNodeVisitor visitor = new CountNodeVisitor(10);
        node.visit(visitor);
        assertEquals("Incorrect number of nodes visited", visitor.maxCalls,
                visitor.beforeCalls);
        assertEquals("Different number of before and after calls",
                visitor.beforeCalls, visitor.afterCalls);
    }

    /**
     * Tests the visit() method when null is passed in. This should throw an
     * exception.
     */
    @Test(expected = IllegalArgumentException.class)
    public void testVisitWithNullVisitor()
    {
        node.visit(null);
    }

    /**
     * Tests cloning a node.
     */
    @Test
    public void testClone()
    {
        node.setValue("TestValue");
        DefaultConfigurationNode clone = (DefaultConfigurationNode) node.clone();
        assertEquals("Value not cloned", "TestValue", clone.getValue());
        assertEquals("Name not cloned", "table", clone.getName());
        assertEquals("Reference not cloned", "TestReference", clone.getReference());
        assertEquals("Children were cloned", 0, clone.getChildrenCount());
        assertEquals("Attributes were cloned", 0, clone.getAttributeCount());
    }

    /**
     * Helper method for checking the child nodes of type &quot;field&quot;.
     *
     * @param itFields the iterator with the child nodes
     */
    private void checkFieldNodes(Iterator<ConfigurationNode> itFields)
    {
        for (String element : FIELD_NAMES) {
            DefaultConfigurationNode child = (DefaultConfigurationNode) itFields
                    .next();
            assertEquals("Wrong node", "field", child.getName());
            List<ConfigurationNode> nameNodes = child.getChildren("name");
            assertEquals("Wrong number of name nodes", 1, nameNodes.size());
            DefaultConfigurationNode nameNode = (DefaultConfigurationNode) nameNodes
                    .get(0);
            assertEquals("Wrong field name", element, nameNode
                    .getValue());
        }
    }

    /**
     * A test visitor implementation that is able to count the number of visits.
     * It also supports a maximum number of visits to be set; if this number is
     * reached, the <code>terminate()</code> method returns <b>true</b>.
     */
    public static class CountNodeVisitor implements ConfigurationNodeVisitor<ConfigurationNode>
    {
        public int beforeCalls;

        public int afterCalls;

        public int maxCalls;

        public CountNodeVisitor()
        {
            this(Integer.MAX_VALUE);
        }

        public CountNodeVisitor(int maxNumberOfVisits)
        {
            maxCalls = maxNumberOfVisits;
        }

<<<<<<< HEAD
        public void visitBeforeChildren(ConfigurationNode node,
                NodeHandler<ConfigurationNode> handler)
=======
        @Override
        public void visitBeforeChildren(ConfigurationNode node)
>>>>>>> dae36325
        {
            beforeCalls++;
        }

<<<<<<< HEAD
        public void visitAfterChildren(ConfigurationNode node,
                NodeHandler<ConfigurationNode> handler)
=======
        @Override
        public void visitAfterChildren(ConfigurationNode node)
>>>>>>> dae36325
        {
            afterCalls++;
        }

        @Override
        public boolean terminate()
        {
            return beforeCalls >= maxCalls;
        }
    }
}<|MERGE_RESOLUTION|>--- conflicted
+++ resolved
@@ -485,24 +485,16 @@
             maxCalls = maxNumberOfVisits;
         }
 
-<<<<<<< HEAD
+        @Override
         public void visitBeforeChildren(ConfigurationNode node,
                 NodeHandler<ConfigurationNode> handler)
-=======
+        {
+            beforeCalls++;
+        }
+
         @Override
-        public void visitBeforeChildren(ConfigurationNode node)
->>>>>>> dae36325
-        {
-            beforeCalls++;
-        }
-
-<<<<<<< HEAD
         public void visitAfterChildren(ConfigurationNode node,
                 NodeHandler<ConfigurationNode> handler)
-=======
-        @Override
-        public void visitAfterChildren(ConfigurationNode node)
->>>>>>> dae36325
         {
             afterCalls++;
         }
