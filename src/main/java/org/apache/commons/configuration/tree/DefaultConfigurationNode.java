/*
 * Licensed to the Apache Software Foundation (ASF) under one or more
 * contributor license agreements.  See the NOTICE file distributed with
 * this work for additional information regarding copyright ownership.
 * The ASF licenses this file to You under the Apache License, Version 2.0
 * (the "License"); you may not use this file except in compliance with
 * the License.  You may obtain a copy of the License at
 *
 *     http://www.apache.org/licenses/LICENSE-2.0
 *
 * Unless required by applicable law or agreed to in writing, software
 * distributed under the License is distributed on an "AS IS" BASIS,
 * WITHOUT WARRANTIES OR CONDITIONS OF ANY KIND, either express or implied.
 * See the License for the specific language governing permissions and
 * limitations under the License.
 */
package org.apache.commons.configuration.tree;

import java.util.ArrayList;
import java.util.Collection;
import java.util.Collections;
import java.util.HashMap;
import java.util.Iterator;
import java.util.LinkedList;
import java.util.List;
import java.util.Map;

import org.apache.commons.configuration.ex.ConfigurationRuntimeException;

/**
 * <p>
 * A default implementation of the {@code ConfigurationNode} interface.
 * </p>
 *
 * @since 1.3
 * @author <a
 * href="http://commons.apache.org/configuration/team-list.html">Commons
 * Configuration team</a>
 * @version $Id$
 */
public class DefaultConfigurationNode implements ConfigurationNode, Cloneable
{
    /** Stores the children of this node. */
    private SubNodes children;

    /** Stores the attributes of this node. */
    private SubNodes attributes;

    /** Stores a reference to this node's parent. */
    private ConfigurationNode parent;

    /** Stores the value of this node. */
    private Object value;

    /** Stores the reference. */
    private Object reference;

    /** Stores the name of this node. */
    private String name;

    /** Stores a flag if this is an attribute. */
    private boolean attribute;

    /**
     * Creates a new uninitialized instance of {@code DefaultConfigurationNode}.
     */
    public DefaultConfigurationNode()
    {
        this(null);
    }

    /**
     * Creates a new instance of {@code DefaultConfigurationNode} and
     * initializes it with the node name.
     *
     * @param name the name of this node
     */
    public DefaultConfigurationNode(String name)
    {
        this(name, null);
    }

    /**
     * Creates a new instance of {@code DefaultConfigurationNode} and
     * initializes it with the name and a value.
     *
     * @param name the node's name
     * @param value the node's value
     */
    public DefaultConfigurationNode(String name, Object value)
    {
        setName(name);
        setValue(value);
        initSubNodes();
    }

    /**
     * Returns the name of this node.
     *
     * @return the name of this node
     */
    @Override
    public String getName()
    {
        return name;
    }

    /**
     * Sets the name of this node.
     *
     * @param name the new name
     */
    @Override
    public void setName(String name)
    {
        checkState();
        this.name = name;
    }

    /**
     * Returns the value of this node.
     *
     * @return the value of this node
     */
    @Override
    public Object getValue()
    {
        return value;
    }

    /**
     * Sets the value of this node.
     *
     * @param val the value of this node
     */
    @Override
    public void setValue(Object val)
    {
        value = val;
    }

    /**
     * Returns the reference.
     *
     * @return the reference
     */
    @Override
    public Object getReference()
    {
        return reference;
    }

    /**
     * Sets the reference.
     *
     * @param reference the reference object
     */
    @Override
    public void setReference(Object reference)
    {
        this.reference = reference;
    }

    /**
     * Returns a reference to this node's parent.
     *
     * @return the parent node or <b>null </b> if this is the root
     */
    @Override
    public ConfigurationNode getParentNode()
    {
        return parent;
    }

    /**
     * Sets the parent of this node.
     *
     * @param parent the parent of this node
     */
    @Override
    public void setParentNode(ConfigurationNode parent)
    {
        this.parent = parent;
    }

    /**
     * Adds a new child to this node.
     *
     * @param child the new child
     */
    @Override
    public void addChild(ConfigurationNode child)
    {
        children.addNode(child);
        child.setAttribute(false);
        child.setParentNode(this);
    }

    /**
     * Returns a list with all children of this node.
     *
     * @return a list with all child nodes
     */
    @Override
    public List<ConfigurationNode> getChildren()
    {
        return children.getSubNodes();
    }

    /**
     * Returns the number of all children of this node.
     *
     * @return the number of all children
     */
    @Override
    public int getChildrenCount()
    {
        return children.getSubNodes().size();
    }

    /**
     * Returns a list of all children with the given name.
     *
     * @param name the name; can be <b>null </b>, then all children are returned
     * @return a list of all children with the given name
     */
    @Override
    public List<ConfigurationNode> getChildren(String name)
    {
        return children.getSubNodes(name);
    }

    /**
     * Returns the number of children with the given name.
     *
     * @param name the name; can be <b>null </b>, then the number of all
     * children is returned
     * @return the number of child nodes with this name
     */
    @Override
    public int getChildrenCount(String name)
    {
        return children.getSubNodes(name).size();
    }

    /**
     * Returns the child node with the given index.
     *
     * @param index the index (0-based)
     * @return the child with this index
     */
    @Override
    public ConfigurationNode getChild(int index)
    {
        return children.getNode(index);
    }

    /**
     * Removes the specified child node from this node.
     *
     * @param child the node to be removed
     * @return a flag if a node was removed
     */
    @Override
    public boolean removeChild(ConfigurationNode child)
    {
        return children.removeNode(child);
    }

    /**
     * Removes all children with the given name.
     *
     * @param childName the name of the children to be removed
     * @return a flag if at least one child node was removed
     */
    @Override
    public boolean removeChild(String childName)
    {
        return children.removeNodes(childName);
    }

    /**
     * Removes all child nodes of this node.
     */
    @Override
    public void removeChildren()
    {
        children.clear();
    }

    /**
     * Checks if this node is an attribute node.
     *
     * @return a flag if this is an attribute node
     */
    @Override
    public boolean isAttribute()
    {
        return attribute;
    }

    /**
     * Sets the attribute flag. Note: this method can only be called if the node
     * is not already part of a node hierarchy.
     *
     * @param f the attribute flag
     */
    @Override
    public void setAttribute(boolean f)
    {
        checkState();
        attribute = f;
    }

    /**
     * Adds the specified attribute to this node.
     *
     * @param attr the attribute to be added
     */
    @Override
    public void addAttribute(ConfigurationNode attr)
    {
        attributes.addNode(attr);
        attr.setAttribute(true);
        attr.setParentNode(this);
    }

    /**
     * Returns a list with the attributes of this node. This list contains
     * {@code DefaultConfigurationNode} objects, too.
     *
     * @return the attribute list, never <b>null </b>
     */
    @Override
    public List<ConfigurationNode> getAttributes()
    {
        return attributes.getSubNodes();
    }

    /**
     * Returns the number of attributes contained in this node.
     *
     * @return the number of attributes
     */
    @Override
    public int getAttributeCount()
    {
        return attributes.getSubNodes().size();
    }

    /**
     * Returns a list with all attributes of this node with the given name.
     *
     * @param name the attribute's name
     * @return all attributes with this name
     */
    @Override
    public List<ConfigurationNode> getAttributes(String name)
    {
        return attributes.getSubNodes(name);
    }

    /**
     * Returns the number of attributes of this node with the given name.
     *
     * @param name the name
     * @return the number of attributes with this name
     */
    @Override
    public int getAttributeCount(String name)
    {
        return getAttributes(name).size();
    }

    /**
     * Removes the specified attribute.
     *
     * @param node the attribute node to be removed
     * @return a flag if the attribute could be removed
     */
    @Override
    public boolean removeAttribute(ConfigurationNode node)
    {
        return attributes.removeNode(node);
    }

    /**
     * Removes all attributes with the specified name.
     *
     * @param name the name
     * @return a flag if at least one attribute was removed
     */
    @Override
    public boolean removeAttribute(String name)
    {
        return attributes.removeNodes(name);
    }

    /**
     * Returns the attribute with the given index.
     *
     * @param index the index (0-based)
     * @return the attribute with this index
     */
    @Override
    public ConfigurationNode getAttribute(int index)
    {
        return attributes.getNode(index);
    }

    /**
     * Removes all attributes of this node.
     */
    @Override
    public void removeAttributes()
    {
        attributes.clear();
    }

    /**
     * Returns a flag if this node is defined. This means that the node contains
     * some data.
     *
     * @return a flag whether this node is defined
     */
    @Override
    public boolean isDefined()
    {
        return getValue() != null || getChildrenCount() > 0
                || getAttributeCount() > 0;
    }

    /**
     * Visits this node and all its sub nodes.
     *
     * @param visitor the visitor
     */
<<<<<<< HEAD
    public void visit(ConfigurationNodeVisitor<ConfigurationNode> visitor)
=======
    @Override
    public void visit(ConfigurationNodeVisitor visitor)
>>>>>>> dae36325
    {
        if (visitor == null)
        {
            throw new IllegalArgumentException("Visitor must not be null!");
        }

        if (!visitor.terminate())
        {
            visitor.visitBeforeChildren(this, null);
            children.visit(visitor);
            attributes.visit(visitor);
            visitor.visitAfterChildren(this, null);
        }
    }

    /**
     * Creates a copy of this object. This is not a deep copy, the children are
     * not cloned.
     *
     * @return a copy of this object
     */
    @Override
    public Object clone()
    {
        try
        {
            DefaultConfigurationNode copy = (DefaultConfigurationNode) super
                    .clone();
            copy.initSubNodes();
            return copy;
        }
        catch (CloneNotSupportedException cex)
        {
            // should not happen
            throw new ConfigurationRuntimeException("Cannot clone " + getClass());
        }
    }

    /**
     * Checks if a modification of this node is allowed. Some properties of a
     * node must not be changed when the node has a parent. This method checks
     * this and throws a runtime exception if necessary.
     */
    protected void checkState()
    {
        if (getParentNode() != null)
        {
            throw new IllegalStateException(
                    "Node cannot be modified when added to a parent!");
        }
    }

    /**
     * Creates a {@code SubNodes} instance that is used for storing
     * either this node's children or attributes.
     *
     * @param attributes <b>true</b> if the returned instance is used for
     * storing attributes, <b>false</b> for storing child nodes
     * @return the {@code SubNodes} object to use
     */
    protected SubNodes createSubNodes(boolean attributes)
    {
        return new SubNodes();
    }

    /**
     * Deals with the reference when a node is removed. This method is called
     * for each removed child node or attribute. It can be overloaded in sub
     * classes, for which the reference has a concrete meaning and remove
     * operations need some update actions. This default implementation is
     * empty.
     */
    protected void removeReference()
    {
    }

    /**
     * Helper method for initializing the sub nodes objects.
     */
    private void initSubNodes()
    {
        children = createSubNodes(false);
        attributes = createSubNodes(true);
    }

    /**
     * An internally used helper class for managing a collection of sub nodes.
     */
    protected static class SubNodes
    {
        /** Stores a list for the sub nodes. */
        private List<ConfigurationNode> nodes;

        /** Stores a map for accessing subnodes by name. */
        private Map<String, List<ConfigurationNode>> namedNodes;

        /**
         * Adds a new sub node.
         *
         * @param node the node to add
         */
        public void addNode(ConfigurationNode node)
        {
            if (node == null || node.getName() == null)
            {
                throw new IllegalArgumentException(
                        "Node to add must have a defined name!");
            }
            node.setParentNode(null);  // reset, will later be set

            if (nodes == null)
            {
                nodes = new ArrayList<ConfigurationNode>();
                namedNodes = new HashMap<String, List<ConfigurationNode>>();
            }

            nodes.add(node);
            List<ConfigurationNode> lst = namedNodes.get(node.getName());
            if (lst == null)
            {
                lst = new LinkedList<ConfigurationNode>();
                namedNodes.put(node.getName(), lst);
            }
            lst.add(node);
        }

        /**
         * Removes a sub node.
         *
         * @param node the node to remove
         * @return a flag if the node could be removed
         */
        public boolean removeNode(ConfigurationNode node)
        {
            if (nodes != null && node != null && nodes.contains(node))
            {
                detachNode(node);
                nodes.remove(node);

                List<ConfigurationNode> lst = namedNodes.get(node.getName());
                if (lst != null)
                {
                    lst.remove(node);
                    if (lst.isEmpty())
                    {
                        namedNodes.remove(node.getName());
                    }
                }
                return true;
            }

            else
            {
                return false;
            }
        }

        /**
         * Removes all sub nodes with the given name.
         *
         * @param name the name
         * @return a flag if at least on sub node was removed
         */
        public boolean removeNodes(String name)
        {
            if (nodes != null && name != null)
            {
                List<ConfigurationNode> lst = namedNodes.remove(name);
                if (lst != null)
                {
                    detachNodes(lst);
                    nodes.removeAll(lst);
                    return true;
                }
            }
            return false;
        }

        /**
         * Removes all sub nodes.
         */
        public void clear()
        {
            if (nodes != null)
            {
                detachNodes(nodes);
                nodes = null;
                namedNodes = null;
            }
        }

        /**
         * Returns the node with the given index. If this index cannot be found,
         * an {@code IndexOutOfBoundException} exception will be thrown.
         *
         * @param index the index (0-based)
         * @return the sub node at the specified index
         */
        public ConfigurationNode getNode(int index)
        {
            if (nodes == null)
            {
                throw new IndexOutOfBoundsException("No sub nodes available!");
            }
            return nodes.get(index);
        }

        /**
         * Returns a list with all stored sub nodes. The return value is never
         * <b>null</b>.
         *
         * @return a list with the sub nodes
         */
        public List<ConfigurationNode> getSubNodes()
        {
            if (nodes == null)
            {
                return Collections.emptyList();
            }
            else
            {
                return Collections.unmodifiableList(nodes);
            }
        }

        /**
         * Returns a list of the sub nodes with the given name. The return value
         * is never <b>null</b>.
         *
         * @param name the name; if <b>null</b> is passed, all sub nodes will
         * be returned
         * @return all sub nodes with this name
         */
        public List<ConfigurationNode> getSubNodes(String name)
        {
            if (name == null)
            {
                return getSubNodes();
            }

            List<ConfigurationNode> result;
            if (nodes == null)
            {
                result = null;
            }
            else
            {
                result = namedNodes.get(name);
            }

            if (result == null)
            {
                return Collections.emptyList();
            }
            else
            {
                return Collections.unmodifiableList(result);
            }
        }

        /**
         * Let the passed in visitor visit all sub nodes.
         *
         * @param visitor the visitor
         */
        public void visit(ConfigurationNodeVisitor visitor)
        {
            if (nodes != null)
            {
                for (Iterator<ConfigurationNode> it = nodes.iterator(); it.hasNext()
                        && !visitor.terminate();)
                {
                    it.next().visit(visitor);
                }
            }
        }

        /**
         * This method is called whenever a sub node is removed from this
         * object. It ensures that the removed node's parent is reset and its
         * {@code removeReference()} method gets called.
         *
         * @param subNode the node to be removed
         */
        protected void detachNode(ConfigurationNode subNode)
        {
            subNode.setParentNode(null);
            if (subNode instanceof DefaultConfigurationNode)
            {
                ((DefaultConfigurationNode) subNode).removeReference();
            }
        }

        /**
         * Detaches a list of sub nodes. This method calls
         * {@code detachNode()} for each node contained in the list.
         *
         * @param subNodes the list with nodes to be detached
         */
        protected void detachNodes(Collection<? extends ConfigurationNode> subNodes)
        {
            for (ConfigurationNode nd : subNodes)
            {
                detachNode(nd);
            }
        }
    }
}<|MERGE_RESOLUTION|>--- conflicted
+++ resolved
@@ -435,12 +435,8 @@
      *
      * @param visitor the visitor
      */
-<<<<<<< HEAD
+    @Override
     public void visit(ConfigurationNodeVisitor<ConfigurationNode> visitor)
-=======
-    @Override
-    public void visit(ConfigurationNodeVisitor visitor)
->>>>>>> dae36325
     {
         if (visitor == null)
         {
