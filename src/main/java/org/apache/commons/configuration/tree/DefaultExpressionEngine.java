--- conflicted
+++ resolved
@@ -158,36 +158,35 @@
     }
 
     /**
-     * {@inheritDoc} This method supports the syntax as described in the class
-     * comment.
-     */
-<<<<<<< HEAD
-    public <T> List<QueryResult<T>> query(T root, String key,
-            NodeHandler<T> handler)
-=======
+     * Evaluates the given key and returns all matching nodes. This method
+     * supports the syntax as described in the class comment.
+     *
+     * @param root the root node
+     * @param key the key
+     * @return a list with the matching nodes
+     */
     @Override
     public List<ConfigurationNode> query(ConfigurationNode root, String key)
->>>>>>> dae36325
-    {
-        List<QueryResult<T>> results = new LinkedList<QueryResult<T>>();
+    {
+        List<ConfigurationNode> nodes = new LinkedList<ConfigurationNode>();
         findNodesForKey(new DefaultConfigurationKey(this, key).iterator(),
-                root, results, handler);
-        return results;
-    }
-
-    /**
-     * {@inheritDoc} This implementation takes the
+                root, nodes);
+        return nodes;
+    }
+
+    /**
+     * Determines the key of the passed in node. This implementation takes the
      * given parent key, adds a property delimiter, and then adds the node's
-     * name.
-     * The name of the root node is a blank string. Note that no indices are
+     * name. (For attribute nodes the attribute delimiters are used instead.)
+     * The name of the root node is a blanc string. Note that no indices will be
      * returned.
-     */
-<<<<<<< HEAD
-    public <T> String nodeKey(T node, String parentKey, NodeHandler<T> handler)
-=======
+     *
+     * @param node the node whose key is to be determined
+     * @param parentKey the key of this node's parent
+     * @return the key for the given node
+     */
     @Override
     public String nodeKey(ConfigurationNode node, String parentKey)
->>>>>>> dae36325
     {
         if (parentKey == null)
         {
@@ -199,41 +198,16 @@
         {
             DefaultConfigurationKey key = new DefaultConfigurationKey(this,
                     parentKey);
-                key.append(handler.nodeName(node), true);
+            if (node.isAttribute())
+            {
+                key.appendAttribute(node.getName());
+            }
+            else
+            {
+                key.append(node.getName(), true);
+            }
             return key.toString();
         }
-    }
-
-    public String attributeKey(String parentKey, String attributeName)
-    {
-        DefaultConfigurationKey key =
-                new DefaultConfigurationKey(this, parentKey);
-        key.appendAttribute(attributeName);
-        return key.toString();
-    }
-
-    /**
-     * {@inheritDoc} This implementation works similar to {@code nodeKey()};
-     * however, each key returned by this method has an index (except for the
-     * root node). The parent key is prepended to the name of the current node
-     * in any case and without further checks. If it is <b>null</b>, only the
-     * name of the current node with its index is returned.
-     */
-    public <T> String canonicalKey(T node, String parentKey,
-            NodeHandler<T> handler)
-    {
-        String nodeName = handler.nodeName(node);
-        T parent = handler.getParent(node);
-        DefaultConfigurationKey key =
-                new DefaultConfigurationKey(this, parentKey);
-        key.append(StringUtils.defaultString(nodeName));
-
-        if (parent != null)
-        {
-            // this is not the root key
-            key.appendIndex(determineIndex(node, parent, nodeName, handler));
-        }
-        return key.toString();
     }
 
     /**
@@ -244,7 +218,7 @@
      * To be able to deal with the structure supported by hierarchical
      * configuration implementations the passed in key is of importance,
      * especially the indices it might contain. The following example should
-     * clarify this: Suppose the current node structure looks like the
+     * clarify this: Suppose the actual node structure looks like the
      * following:
      * </p>
      * <p>
@@ -319,18 +293,12 @@
      * so there cannot be any ambiguities.)
      * </p>
      *
-     * @param <T> the type of the nodes to be dealt with
      * @param root the root node of the nodes hierarchy
      * @param key the key of the new property
-     * @param handler the node handler
      * @return a data object with information needed for the add operation
      */
-<<<<<<< HEAD
-    public <T> NodeAddData<T> prepareAdd(T root, String key, NodeHandler<T> handler)
-=======
     @Override
     public NodeAddData prepareAdd(ConfigurationNode root, String key)
->>>>>>> dae36325
     {
         DefaultConfigurationKey.KeyIterator it = new DefaultConfigurationKey(
                 this, key).iterator();
@@ -340,8 +308,8 @@
                     "Key for add operation must be defined!");
         }
 
-        T parent = findLastPathNode(it, root, handler);
-        List<String> pathNodes = new LinkedList<String>();
+        NodeAddData result = new NodeAddData();
+        result.setParent(findLastPathNode(it, root));
 
         while (it.hasNext())
         {
@@ -351,32 +319,30 @@
                         "Invalid key for add operation: " + key
                                 + " (Attribute key in the middle.)");
             }
-            pathNodes.add(it.currentKey());
+            result.addPathNode(it.currentKey());
             it.next();
         }
 
-        return new NodeAddData<T>(parent, it.currentKey(), !it.isPropertyKey(),
-                pathNodes);
+        result.setNewNodeName(it.currentKey());
+        result.setAttribute(!it.isPropertyKey());
+        return result;
     }
 
     /**
      * Recursive helper method for evaluating a key. This method processes all
      * facets of a configuration key, traverses the tree of properties and
-     * fetches the results of all matching properties.
-     *
-     * @param <T> the type of nodes to be dealt with
+     * fetches the the nodes of all matching properties.
+     *
      * @param keyPart the configuration key iterator
-     * @param node the current node
-     * @param results here the found results are stored
-     * @param handler the node handler
-     */
-    protected <T> void findNodesForKey(
-            DefaultConfigurationKey.KeyIterator keyPart, T node,
-            Collection<QueryResult<T>> results, NodeHandler<T> handler)
+     * @param node the actual node
+     * @param nodes here the found nodes are stored
+     */
+    protected void findNodesForKey(DefaultConfigurationKey.KeyIterator keyPart,
+            ConfigurationNode node, Collection<ConfigurationNode> nodes)
     {
         if (!keyPart.hasNext())
         {
-            results.add(QueryResult.createNodeResult(node));
+            nodes.add(node);
         }
 
         else
@@ -384,32 +350,26 @@
             String key = keyPart.nextKey(false);
             if (keyPart.isPropertyKey())
             {
-                processSubNodes(keyPart, handler.getChildren(node, key),
-                        results, handler);
-            }
-            if (keyPart.isAttribute() && !keyPart.hasNext())
-            {
-                if (handler.getAttributeValue(node, key) != null)
-                {
-                    results.add(QueryResult.createAttributeResult(node, key));
-                }
+                processSubNodes(keyPart, node.getChildren(key), nodes);
+            }
+            if (keyPart.isAttribute())
+            {
+                processSubNodes(keyPart, node.getAttributes(key), nodes);
             }
         }
     }
 
     /**
      * Finds the last existing node for an add operation. This method traverses
-     * the node tree along the specified key. The last existing node on this
-     * path is returned.
-     *
-     * @param <T> the type of the nodes to be dealt with
+     * the configuration node tree along the specified key. The last existing
+     * node on this path is returned.
+     *
      * @param keyIt the key iterator
-     * @param node the current node
-     * @param handler the node handler
+     * @param node the actual node
      * @return the last existing node on the given path
      */
-    protected <T> T findLastPathNode(DefaultConfigurationKey.KeyIterator keyIt,
-            T node, NodeHandler<T> handler)
+    protected ConfigurationNode findLastPathNode(
+            DefaultConfigurationKey.KeyIterator keyIt, ConfigurationNode node)
     {
         String keyPart = keyIt.nextKey(false);
 
@@ -422,17 +382,15 @@
                         "Invalid path for add operation: "
                                 + "Attribute key in the middle!");
             }
-            int idx =
-                    keyIt.hasIndex() ? keyIt.getIndex() : handler
-                            .getChildrenCount(node, keyPart) - 1;
-            if (idx < 0 || idx >= handler.getChildrenCount(node, keyPart))
+            int idx = keyIt.hasIndex() ? keyIt.getIndex() : node
+                    .getChildrenCount(keyPart) - 1;
+            if (idx < 0 || idx >= node.getChildrenCount(keyPart))
             {
                 return node;
             }
             else
             {
-                return findLastPathNode(keyIt,
-                        handler.getChildren(node, keyPart).get(idx), handler);
+                return findLastPathNode(keyIt, node.getChildren(keyPart).get(idx));
             }
         }
 
@@ -447,46 +405,28 @@
      * the current node depending on the type of the current key part (children,
      * attributes, or both).
      *
-     * @param <T> the type of the nodes to be dealt with
      * @param keyPart the key part
      * @param subNodes a list with the sub nodes to process
      * @param nodes the target collection
-     * @param handler the node handler
-     */
-    private <T> void processSubNodes(DefaultConfigurationKey.KeyIterator keyPart,
-            List<T> subNodes, Collection<QueryResult<T>> nodes, NodeHandler<T> handler)
+     */
+    private void processSubNodes(DefaultConfigurationKey.KeyIterator keyPart,
+            List<ConfigurationNode> subNodes, Collection<ConfigurationNode> nodes)
     {
         if (keyPart.hasIndex())
         {
             if (keyPart.getIndex() >= 0 && keyPart.getIndex() < subNodes.size())
             {
                 findNodesForKey((DefaultConfigurationKey.KeyIterator) keyPart
-                        .clone(), subNodes.get(keyPart.getIndex()), nodes, handler);
+                        .clone(), subNodes.get(keyPart.getIndex()), nodes);
             }
         }
         else
         {
-            for (T node : subNodes)
+            for (ConfigurationNode node : subNodes)
             {
                 findNodesForKey((DefaultConfigurationKey.KeyIterator) keyPart
-                        .clone(), node, nodes, handler);
-            }
-        }
-    }
-
-    /**
-     * Determines the index of the given node based on its parent node.
-     *
-     * @param node the current node
-     * @param parent the parent node
-     * @param nodeName the name of the current node
-     * @param handler the node handler
-     * @param <T> the type of the nodes to be dealt with
-     * @return the index of this node
-     */
-    private static <T> int determineIndex(T node, T parent, String nodeName,
-                                          NodeHandler<T> handler)
-    {
-        return handler.getChildren(parent, nodeName).indexOf(node);
+                        .clone(), node, nodes);
+            }
+        }
     }
 }