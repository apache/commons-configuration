--- conflicted
+++ resolved
@@ -631,12 +631,8 @@
         }
 
         boolean childrenFlag = false;
-<<<<<<< HEAD
-        if (hasChildren || trimFlag) {
-=======
         if (hasChildren || trimFlag)
         {
->>>>>>> 040c3b11
             childrenFlag = hasChildren || attributes.size() > 1;
         }
         String text = determineValue(buffer.toString(), childrenFlag, trimFlag);
